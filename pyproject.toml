[tool.poetry]
name = "seaice3p"
<<<<<<< HEAD
version = "0.23.0"
=======
version = "0.24.0"
>>>>>>> 82144054
description = "Simulate gas bubbles and oil droplets in sea ice."
authors = ["Joseph Fishlock <joseph.fishlock@physics.ox.ax.uk>"]
license = "MIT"
readme = "README.md"

[tool.poetry.dependencies]
python = "^3.12"
numpy = "^1.26.4"
scipy = "^1.13.0"
pyserde = {version = "^0.20.1", extras = ["yaml"]}
oilrad = "0.7.0"
xarray = {extras = ["complete"], version = "^2024.9.0"}
netcdf4 = "^1.7.1.post2"
metpy = "^1.6.3"


[tool.poetry.group.scripts.dependencies]
matplotlib = "^3.8.4"


[tool.poetry.group.profile.dependencies]
snakeviz = "^2.2.0"
pydeps = "^1.12.20"


[tool.poetry.group.tests.dependencies]
pytest = "^8.1.1"
pytest-xdist = "^3.5.0"
coverage = "^7.5.0"


[build-system]
requires = ["poetry-core"]
build-backend = "poetry.core.masonry.api"<|MERGE_RESOLUTION|>--- conflicted
+++ resolved
@@ -1,10 +1,6 @@
 [tool.poetry]
 name = "seaice3p"
-<<<<<<< HEAD
-version = "0.23.0"
-=======
 version = "0.24.0"
->>>>>>> 82144054
 description = "Simulate gas bubbles and oil droplets in sea ice."
 authors = ["Joseph Fishlock <joseph.fishlock@physics.ox.ax.uk>"]
 license = "MIT"
