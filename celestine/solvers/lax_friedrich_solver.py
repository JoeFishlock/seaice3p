import numpy as np
from celestine.boundary_conditions import calculate_enthalpy_from_temp
from celestine.forcing import get_temperature_forcing
from celestine.enthalpy_method import (
    calculate_enthalpy_method,
    get_phase_masks,
)
from celestine.grids import (
    upwind,
    geometric,
    initialise_grids,
    average,
)
from celestine.velocities import calculate_velocities, calculate_absolute_permeability
<<<<<<< HEAD
from celestine.logging_config import time_function
from celestine.params import Config
from celestine.solvers.common import (
    generate_initial_solution,
    generate_storage_arrays,
    save_storage,
)


def take_timestep(enthalpy, salt, gas, pressure, time, timestep, cfg: Config, D_e, D_g):
    I = cfg.numerical_params.I
    chi = cfg.physical_params.expansion_coefficient
    C = cfg.physical_params.concentration_ratio

    new_time = time + timestep
    new_top_temperature = get_temperature_forcing(new_time, cfg)
    new_top_enthalpy = calculate_enthalpy_from_temp(0, 0, new_top_temperature, cfg)

    phase_masks = get_phase_masks(
        enthalpy,
        salt,
        gas,
        cfg,
    )
    (
        temperature,
        liquid_fraction,
        gas_fraction,
        _,
        liquid_salinity,
        dissolved_gas,
    ) = calculate_enthalpy_method(enthalpy, salt, gas, cfg, phase_masks)
    Vg, Wl, V = calculate_velocities(
        liquid_fraction, enthalpy, salt, gas, pressure, D_g, cfg
    )

    new_enthalpy = np.zeros((I + 2,))
    new_salt = np.zeros((I + 2,))
    new_gas = np.zeros((I + 2,))
    new_pressure = np.zeros((I + 2,))

    new_enthalpy[-1] = new_top_enthalpy
    new_enthalpy[0] = cfg.boundary_conditions_config.far_temp
    new_salt[-1] = 0
    new_salt[0] = 0
    new_gas[-1] = 0
    new_gas[0] = chi

    # Upwinding
    upwind_enthalpy_flux = (
        -(D_g @ temperature) + upwind(temperature, Wl) + upwind(enthalpy, V)
    )
    upwind_salt_flux = (
        -(1 / cfg.physical_params.lewis_salt)
        * (geometric(liquid_fraction) * (D_g @ liquid_salinity))
        + upwind(salt, V)
        + upwind(liquid_salinity + C, Wl)
    )
    upwind_gas_flux = (
        -(chi / cfg.physical_params.lewis_gas)
        * (geometric(liquid_fraction) * (D_g @ dissolved_gas))
        + upwind(gas, V)
        + upwind(gas_fraction, Vg)
        + upwind(chi * dissolved_gas, Wl)
    )

    # Lax Friedrich
    salt_no_flux = np.insert(salt[1:-1], 0, salt[0])
    salt_no_flux = np.append(salt_no_flux, salt[-1])

    gas_no_flux = np.insert(gas[1:-1], 0, gas[0])
    gas_no_flux = np.append(gas_no_flux, gas[-1])

    numerical_diffusivity = (cfg.numerical_params.step**2) / (2 * timestep)

    salt_frame_advection = V * average(salt)
    salt_liquid_advection = Wl * (average(liquid_salinity) + C)
    salt_diffusion = (
        -(1 / cfg.physical_params.lewis_salt)
        * geometric(liquid_fraction)
        * (D_g @ liquid_salinity)
    )
    salt_LF_diffusion = -numerical_diffusivity * (D_g @ salt_no_flux)
    LF_salt_flux = (
        salt_frame_advection
        + salt_liquid_advection
        + salt_diffusion
        + salt_LF_diffusion
    )

    gas_frame_advection = V * average(gas)
    gas_bubble_advection = average(gas_fraction) * Vg
    gas_liquid_advection = chi * Wl * average(dissolved_gas)
    gas_diffusion = (
        -(chi / cfg.physical_params.lewis_gas)
        * geometric(liquid_fraction)
        * (D_g @ dissolved_gas)
    )
    gas_LF_diffusion = -numerical_diffusivity * (D_g @ gas_no_flux)
    LF_gas_flux = (
        gas_frame_advection
        + gas_bubble_advection
        + gas_liquid_advection
        + gas_diffusion
        + gas_LF_diffusion
    )
    # this works to prevent salt diffusion in solid and for small gas bubbles
    # However for more general case condition for gas flux should perhaps be when
    # R_B = R_T
    is_solid = geometric(liquid_fraction) == 0
    # Must always upwind on the boundaries to avoid using incomplete information here
    is_solid[-1] = True
    is_solid[0] = True

    enthalpy_flux = upwind_enthalpy_flux
    salt_flux = np.where(is_solid, upwind_salt_flux, LF_salt_flux)
    gas_flux = np.where(is_solid, upwind_gas_flux, LF_gas_flux)

    new_enthalpy[1:-1] = enthalpy[1:-1] - timestep * (D_e @ enthalpy_flux)
    new_salt[1:-1] = salt[1:-1] - timestep * (D_e @ salt_flux)
    new_gas[1:-1] = gas[1:-1] - timestep * (D_e @ gas_flux)

    new_phase_masks = get_phase_masks(
        new_enthalpy,
        new_salt,
        new_gas,
        cfg,
    )
    (
        new_temperature,
        new_liquid_fraction,
        new_gas_fraction,
        _,
        new_liquid_salinity,
        new_dissolved_gas,
    ) = calculate_enthalpy_method(new_enthalpy, new_salt, new_gas, cfg, new_phase_masks)
    # toggle this to old liquid fraction to see if it makes any difference
    new_permeability = calculate_absolute_permeability(geometric(new_liquid_fraction))
=======
from celestine.solvers.template import SolverTemplate


class LXFSolver(SolverTemplate):
    """Take timestep using LXF scheme

    Boundaries and solid regions still use upwind fluxes
    """

    def take_timestep(self, enthalpy, salt, gas, pressure, time, timestep):
        I = self.I
        chi = self.cfg.physical_params.expansion_coefficient
        C = self.cfg.physical_params.concentration_ratio
        D_g = self.D_g
        D_e = self.D_e

        new_time = time + timestep
        new_top_temperature = get_temperature_forcing(new_time, self.cfg)
        new_top_enthalpy = calculate_enthalpy_from_temp(
            0, 0, new_top_temperature, self.cfg
        )

        phase_masks = get_phase_masks(
            enthalpy,
            salt,
            gas,
            self.cfg,
        )
        (
            temperature,
            liquid_fraction,
            gas_fraction,
            _,
            liquid_salinity,
            dissolved_gas,
        ) = calculate_enthalpy_method(enthalpy, salt, gas, self.cfg, phase_masks)
        Vg, Wl, V = calculate_velocities(
            liquid_fraction, enthalpy, salt, gas, pressure, D_g, self.cfg
        )
>>>>>>> 3521bd63

        new_enthalpy = np.zeros((I + 2,))
        new_salt = np.zeros((I + 2,))
        new_gas = np.zeros((I + 2,))
        new_pressure = np.zeros((I + 2,))

        new_enthalpy[-1] = new_top_enthalpy
        new_enthalpy[0] = self.cfg.boundary_conditions_config.far_temp
        new_salt[-1] = 0
        new_salt[0] = 0
        new_gas[-1] = 0
        new_gas[0] = chi

        # Upwinding
        upwind_enthalpy_flux = (
            -(D_g @ temperature) + upwind(temperature, Wl) + upwind(enthalpy, V)
        )
        upwind_salt_flux = (
            -(1 / self.cfg.physical_params.lewis_salt)
            * (geometric(liquid_fraction) * (D_g @ liquid_salinity))
            + upwind(salt, V)
            + upwind(liquid_salinity + C, Wl)
        )
        upwind_gas_flux = (
            -(chi / self.cfg.physical_params.lewis_gas)
            * (geometric(liquid_fraction) * (D_g @ dissolved_gas))
            + upwind(gas, V)
            + upwind(gas_fraction, Vg)
            + upwind(chi * dissolved_gas, Wl)
        )

        # Lax Friedrich
        salt_no_flux = np.insert(salt[1:-1], 0, salt[0])
        salt_no_flux = np.append(salt_no_flux, salt[-1])

        gas_no_flux = np.insert(gas[1:-1], 0, gas[0])
        gas_no_flux = np.append(gas_no_flux, gas[-1])

        numerical_diffusivity = (self.step**2) / (2 * timestep)

        salt_frame_advection = V * average(salt)
        salt_liquid_advection = Wl * (average(liquid_salinity) + C)
        salt_diffusion = (
            -(1 / self.cfg.physical_params.lewis_salt)
            * geometric(liquid_fraction)
            * (D_g @ liquid_salinity)
        )
        salt_LF_diffusion = -numerical_diffusivity * (D_g @ salt_no_flux)
        LF_salt_flux = (
            salt_frame_advection
            + salt_liquid_advection
            + salt_diffusion
            + salt_LF_diffusion
        )

        gas_frame_advection = V * average(gas)
        gas_bubble_advection = average(gas_fraction) * Vg
        gas_liquid_advection = chi * Wl * average(dissolved_gas)
        gas_diffusion = (
            -(chi / self.cfg.physical_params.lewis_gas)
            * geometric(liquid_fraction)
            * (D_g @ dissolved_gas)
        )
        gas_LF_diffusion = -numerical_diffusivity * (D_g @ gas_no_flux)
        LF_gas_flux = (
            gas_frame_advection
            + gas_bubble_advection
            + gas_liquid_advection
            + gas_diffusion
            + gas_LF_diffusion
        )
        # this works to prevent salt diffusion in solid and for small gas bubbles
        # However for more general case condition for gas flux should perhaps be when
        # R_B = R_T
        is_solid = geometric(liquid_fraction) == 0
        # Must always upwind on the boundaries to avoid using incomplete information here
        is_solid[-1] = True
        is_solid[0] = True

        enthalpy_flux = upwind_enthalpy_flux
        salt_flux = np.where(is_solid, upwind_salt_flux, LF_salt_flux)
        gas_flux = np.where(is_solid, upwind_gas_flux, LF_gas_flux)

        new_enthalpy[1:-1] = enthalpy[1:-1] - timestep * (D_e @ enthalpy_flux)
        new_salt[1:-1] = salt[1:-1] - timestep * (D_e @ salt_flux)
        new_gas[1:-1] = gas[1:-1] - timestep * (D_e @ gas_flux)

        new_phase_masks = get_phase_masks(
            new_enthalpy,
            new_salt,
            new_gas,
            self.cfg,
        )
        (
            new_temperature,
            new_liquid_fraction,
            new_gas_fraction,
            _,
            new_liquid_salinity,
            new_dissolved_gas,
        ) = calculate_enthalpy_method(
            new_enthalpy, new_salt, new_gas, self.cfg, new_phase_masks
        )
        # toggle this to old liquid fraction to see if it makes any difference
        new_permeability = calculate_absolute_permeability(
            geometric(new_liquid_fraction)
        )

        pressure_forcing = np.zeros((I + 2,))
        pressure_forcing[1:-1] = (1 / timestep) * (
            new_gas_fraction[1:-1] - gas_fraction[1:-1]
        ) + np.matmul(D_e, upwind(new_gas_fraction, V))
        pressure_forcing[0] = 0
        pressure_forcing[-1] = 0
        pressure_matrix = np.zeros((I + 2, I + 2))
        perm_matrix = np.zeros((I + 1, I + 1))
        np.fill_diagonal(perm_matrix, new_permeability + 1e-15)
        pressure_matrix[1:-1, :] = np.matmul(D_e, np.matmul(-perm_matrix, D_g))
        pressure_matrix[0, 0] = 1
        pressure_matrix[-1, -1] = 1
        pressure_matrix[-1, -2] = -1
        new_pressure = np.linalg.solve(pressure_matrix, pressure_forcing)

        step, _, _, _ = initialise_grids(self.I)

        # Calculation for adaptive timestepping
        CFL_timesteps = (
            self.cfg.numerical_params.CFL_limit
            * step
            / np.where(np.abs(upwind(gas_fraction, Vg)) > 0, np.abs(Vg), 1e-10)
        )
        Courant_timesteps = self.cfg.numerical_params.Courant_limit * step**2
        CFL_min_timestep = np.min(CFL_timesteps)
        Courant_min_timestep = np.min(Courant_timesteps)
        min_timestep = min(CFL_min_timestep, Courant_min_timestep)

        return new_enthalpy, new_salt, new_gas, new_pressure, new_time, min_timestep<|MERGE_RESOLUTION|>--- conflicted
+++ resolved
@@ -12,146 +12,6 @@
     average,
 )
 from celestine.velocities import calculate_velocities, calculate_absolute_permeability
-<<<<<<< HEAD
-from celestine.logging_config import time_function
-from celestine.params import Config
-from celestine.solvers.common import (
-    generate_initial_solution,
-    generate_storage_arrays,
-    save_storage,
-)
-
-
-def take_timestep(enthalpy, salt, gas, pressure, time, timestep, cfg: Config, D_e, D_g):
-    I = cfg.numerical_params.I
-    chi = cfg.physical_params.expansion_coefficient
-    C = cfg.physical_params.concentration_ratio
-
-    new_time = time + timestep
-    new_top_temperature = get_temperature_forcing(new_time, cfg)
-    new_top_enthalpy = calculate_enthalpy_from_temp(0, 0, new_top_temperature, cfg)
-
-    phase_masks = get_phase_masks(
-        enthalpy,
-        salt,
-        gas,
-        cfg,
-    )
-    (
-        temperature,
-        liquid_fraction,
-        gas_fraction,
-        _,
-        liquid_salinity,
-        dissolved_gas,
-    ) = calculate_enthalpy_method(enthalpy, salt, gas, cfg, phase_masks)
-    Vg, Wl, V = calculate_velocities(
-        liquid_fraction, enthalpy, salt, gas, pressure, D_g, cfg
-    )
-
-    new_enthalpy = np.zeros((I + 2,))
-    new_salt = np.zeros((I + 2,))
-    new_gas = np.zeros((I + 2,))
-    new_pressure = np.zeros((I + 2,))
-
-    new_enthalpy[-1] = new_top_enthalpy
-    new_enthalpy[0] = cfg.boundary_conditions_config.far_temp
-    new_salt[-1] = 0
-    new_salt[0] = 0
-    new_gas[-1] = 0
-    new_gas[0] = chi
-
-    # Upwinding
-    upwind_enthalpy_flux = (
-        -(D_g @ temperature) + upwind(temperature, Wl) + upwind(enthalpy, V)
-    )
-    upwind_salt_flux = (
-        -(1 / cfg.physical_params.lewis_salt)
-        * (geometric(liquid_fraction) * (D_g @ liquid_salinity))
-        + upwind(salt, V)
-        + upwind(liquid_salinity + C, Wl)
-    )
-    upwind_gas_flux = (
-        -(chi / cfg.physical_params.lewis_gas)
-        * (geometric(liquid_fraction) * (D_g @ dissolved_gas))
-        + upwind(gas, V)
-        + upwind(gas_fraction, Vg)
-        + upwind(chi * dissolved_gas, Wl)
-    )
-
-    # Lax Friedrich
-    salt_no_flux = np.insert(salt[1:-1], 0, salt[0])
-    salt_no_flux = np.append(salt_no_flux, salt[-1])
-
-    gas_no_flux = np.insert(gas[1:-1], 0, gas[0])
-    gas_no_flux = np.append(gas_no_flux, gas[-1])
-
-    numerical_diffusivity = (cfg.numerical_params.step**2) / (2 * timestep)
-
-    salt_frame_advection = V * average(salt)
-    salt_liquid_advection = Wl * (average(liquid_salinity) + C)
-    salt_diffusion = (
-        -(1 / cfg.physical_params.lewis_salt)
-        * geometric(liquid_fraction)
-        * (D_g @ liquid_salinity)
-    )
-    salt_LF_diffusion = -numerical_diffusivity * (D_g @ salt_no_flux)
-    LF_salt_flux = (
-        salt_frame_advection
-        + salt_liquid_advection
-        + salt_diffusion
-        + salt_LF_diffusion
-    )
-
-    gas_frame_advection = V * average(gas)
-    gas_bubble_advection = average(gas_fraction) * Vg
-    gas_liquid_advection = chi * Wl * average(dissolved_gas)
-    gas_diffusion = (
-        -(chi / cfg.physical_params.lewis_gas)
-        * geometric(liquid_fraction)
-        * (D_g @ dissolved_gas)
-    )
-    gas_LF_diffusion = -numerical_diffusivity * (D_g @ gas_no_flux)
-    LF_gas_flux = (
-        gas_frame_advection
-        + gas_bubble_advection
-        + gas_liquid_advection
-        + gas_diffusion
-        + gas_LF_diffusion
-    )
-    # this works to prevent salt diffusion in solid and for small gas bubbles
-    # However for more general case condition for gas flux should perhaps be when
-    # R_B = R_T
-    is_solid = geometric(liquid_fraction) == 0
-    # Must always upwind on the boundaries to avoid using incomplete information here
-    is_solid[-1] = True
-    is_solid[0] = True
-
-    enthalpy_flux = upwind_enthalpy_flux
-    salt_flux = np.where(is_solid, upwind_salt_flux, LF_salt_flux)
-    gas_flux = np.where(is_solid, upwind_gas_flux, LF_gas_flux)
-
-    new_enthalpy[1:-1] = enthalpy[1:-1] - timestep * (D_e @ enthalpy_flux)
-    new_salt[1:-1] = salt[1:-1] - timestep * (D_e @ salt_flux)
-    new_gas[1:-1] = gas[1:-1] - timestep * (D_e @ gas_flux)
-
-    new_phase_masks = get_phase_masks(
-        new_enthalpy,
-        new_salt,
-        new_gas,
-        cfg,
-    )
-    (
-        new_temperature,
-        new_liquid_fraction,
-        new_gas_fraction,
-        _,
-        new_liquid_salinity,
-        new_dissolved_gas,
-    ) = calculate_enthalpy_method(new_enthalpy, new_salt, new_gas, cfg, new_phase_masks)
-    # toggle this to old liquid fraction to see if it makes any difference
-    new_permeability = calculate_absolute_permeability(geometric(new_liquid_fraction))
-=======
 from celestine.solvers.template import SolverTemplate
 
 
@@ -191,7 +51,6 @@
         Vg, Wl, V = calculate_velocities(
             liquid_fraction, enthalpy, salt, gas, pressure, D_g, self.cfg
         )
->>>>>>> 3521bd63
 
         new_enthalpy = np.zeros((I + 2,))
         new_salt = np.zeros((I + 2,))
