# Changelog

<<<<<<< HEAD
## v0.23.0 (2024-10-18) ##

### Summary ###
As another measure to try and achieve realistic ice growth add the option to use a cubic fit for the liquidus curve.
Data for this is taken from Dirk Notz PhD thesis.
This should now predict a more accurate warmer temperature for the ocean water freezing temperature and so should promote
more ice growth.
=======
## v0.24.0 (2024-10-25) ##

### Summary ###
Add snow density as a parameter to the dimensional simulation (in water params).
This will be used when using ERA5 snow depth data for forcing to infer the snow depth from the given measurement of m of water equivalent.
This is important to be able to change as snow depth strongly impacts ice thickness.
>>>>>>> 82144054

## v0.22.0 (2024-10-17) ##

### Summary ###
To avoid delivering spurious advective heat flux in the ocean when using the RJW14 brine convection scheme we now use an exponential
to smoothly set the advective heat flux in the ocean to zero. This should improve the underestimate of ice growth compared to field
observations.

## v0.21.0 (2024-10-11) ##

### Summary ###
Update dependencies so pip installs xarray, metpy and netcdf4 needed for running simulations with forcing from ERA5 data.

To avoid numerical instability change the calculation of eddy diffusivity to turn on gradually as liquid fraction goes to 1 using an exponential.
Set the scale for the exponential once as 5e-3 which should mean the diffusivity remains unmodified for liquid fraction less than 0.9.
This seems to suppress instability and simulations can be run with the BDF solver for a year of ERA5 reanalysis forcing.

Change the calculation of the enthalpy method to account for different specific heat capacities of the solid and liquid phases.
This is important to predict the correct ice depth.

## v0.20.0 (2024-10-07) ##

### Summary ###
Add ERA5Forcing option for simulation configuration.
This reads data from a single ERA5 reanalysis netcdf data file at the location provided in configuration.
This file should onlu contain timeseries data for a single location (lat, lon location) and needs to contain the hourly variables:
2m air temperature,
2m dewpoint temperature,
downward longwave radiation.
downward shortwave radiation,
and surface pressure.
Optionally can also request to use dnow depth data from the data file.
In this case the surface energy balance boundary condition is modified assuming a quasi steady homogeneous conductive snow layer.
To read the netcdf file xarray and netCDF4 are added as dependencies as well as metpy to calculate specific humidity at 2m.

Seperate the ocean boundary conditions into a sperate ocean_forcing_config.
We have implemented three options:
FixedTempOceanForcing, which provides fixed ocean temperature boudnary conditions;
FixedHeatFluxOceanForcing, which provides a constant ocean heat flux;
and BRW09OceanForcing, which provides the bottom ocean temperature from the data measured at 2.4m during the 2009 Barrow field study.

Change from specifying the turbulent liquid thermal conductivity to simply specifying the eddy diffusivity.
In purely liquid regions this enhances the diffusion of heat, salt and dissolved gas.
Additionally added the option gas_bubble_eddy_diffusivity, when set to true this also adds eddy diffusion of the gas bubble phase.
This is useful when simulating oil droplets instead of gas bubbles which are much less buoyant and should be mixed due to turbulence in the liquid.

Added the gas_viscosity parameter.
By default this is zero and we regain the terminal rise velocity calculation for a free slip sphere.
However, when a non-zero value is supplied the Hadamaard-Rybczinski equation is used.

Fixed a bug when implementing the brine convection sink so that now we may couple brine convection to the gas / oil droplet phase by setting
the options couple_bubble_to_horizontal_flow and couple_bubble_to_vertical_flow to true.
This is useful for simulating oil droplets or bubbles which have become trapped and are not migrating under their buoyancy.

Added the dates property to the results class which can be calcuated for simulations forced useing ERA5Forcing as we specify a start date for these.
Gives a list of datetimes of the data points of the simulation.
Added methods to calculate meltpond onset time and surface heat fluxes of a simulation to the results class.

## v0.19.0 (2024-09-30) ##

### Summary ###
Change to use oilrad v0.7.0 for radiative transfer calculation.
This allows us to use an optimized faster radiation solve if we set fast_solve=True.
Given a cutoff wavelength you should choose based on the grid resolution for wavelengths above this
approximate the radiation as entirely absorbed in the first grid cell.

Add turbulent liquid thermal conductivity parameter to represent enhanced heat transport in liquid regions (ocean and meltpond).
Also add the option to choose the solver used by scipy.integrate.solve_IVP.
An implicit method such as the Radau or LSODA option is best used when an enhanced turbulent conductivity is added to avoid very small timesteps.

Add option to load simulation initial condition as the final state of an existing saved simulation.

Make gas fraction boundary condition extend the bottom value of the domain into the ocean.
This is useful for simulating an oil configuration where oil will be able to rise into the domain.

Add plot module to visualise saved simulation data from the command line.

Add the initial_oil_free_ice_depth parameter to the oil simulation initial conditions config to specify the initial oil mass ratio profile as a step function with no oil in the upper portion of the domain.
This is to simulate the release of oil below the ice at some time before the simulation starts.

## v0.18.0 (2024-09-26) ##

### Summary ###
Change to use oilrad v0.6.0 for radiative transfer calculation.
Fix bug where non-dimensional grid was passed to oilrad causing incorrect internal melting.
Fix implementation of surface energy balance to estimate surface temprature correctly.
Create the load_simulation function to return a results class useful for plotting simulations.
Add a forcing option for a Robin boundary condition.
Fix bug in non-dimensionalisation of DISEQ model so that this can now be run.

## v0.17.0 (2024-09-21) ##

### Summary ###
Change to use oilrad v0.5.0 for radiative transfer calculation.
This just takes liquid fraction within the entire domain and so solves a depth dependent radiative transfer model with meltpond and ocean regions present.
Once a meltpond forms on the surface of the ice the surface SW penetration fraction is set to 1 as there can be no SSL when a meltpond has formed.

## v0.16.0 (2024-09-19) ##

### Summary ###
Change to use oilrad v0.4.0 for radiative transfer calculation.
This now integrates accross all shortwave wavelengths so we no longer need to have the shortwave in the surface boundary condition.
The SW_penetration_fraction dictates how much radiation passes through the initial surface scattering layer to the solver.

## v0.15.0 (2024-09-18) ##

### Summary ###
Renamed the project from the working name celestine to seaice3p.
Updated to use python 3.12.
Added verbosity option to command line interface -v.
Removed logging to files.
Major refactoring.

Removed redundant enthalpy method and solver classes.
Simulation state is stored in the State object which keeps the prime variables.
Running the enthalpy method on this onbect produces a StateFull object with the enthalpy method variables.
Applying the boundary conditions to this object produces the StateBCs object used in the solver.
Broken up to configuration of the simulation to be handled by different objects.
This should mean only necessary parameters for the type of simulation being run need to be given.
Use pyserde to serialize these configuration objects.
Added a load module to read in data from simulations.

Implemented a disequilibrium model for gas dynamics with a finite nucleation rate.

Added convenience function to adapt gas dynamics to simulate oil droplets.
The buoyancy parameter is now calculated as the difference in fluid and oil/gas density.
When simulating oil droplets the top velocity is changed to prevent oil escaping the top surface.

Implemented a radiative forcing configuration which uses a surface energy balance to calculate
the appropriate temperature boundary condition.
Also use the radiative transfer model `oilrad` (v0.3.0) to calculate internal radiative heating due to 
shortwave absorption of ice and oil droplets.
Created an initial condition to investigate melting a layer of ice under radiative and turbulent
surface fluxes.

## v0.14.0 (2024-04-23) ##

### Summary ###
No new physics in this version just changed the structure so that tests are run with pytest.
Example script is now a module `celestine.example`.
Scripts that plotted gas velocity and brine drainage parameterisation quantities were useful so have been moved to
a diagnostics module.

### Tests ###
- Run all tests with pytest.
- Run tests that aren't slow with `pytest -m "not slow"`.

### Docs ###
- Update installation instructions in the README.

## v0.13.0 (2024-04-22) ##

### Summary ###
To investigate the effect of gas nucleation rate without changing the equilibrium model significantly add parameters
that control tolerable supersaturation and ocean saturation state. This allows investigation of a case with less gas
exsolution.

Package is also now pip installable.

### Added ###
- Tolerable supersaturation parameter. Used by ReducedEnthalpyMethod.

## Changed ##
- Barrow initial condition initialises ocean with `far_gas_sat` so that ocean can be subsaturated with air.
- Made poetry a package managed by poetry with pyproject.toml so that it can be installed easily with pip.

## Removed ##
- Remove requirements.txt as not needed now dependencies are in pyproject.toml.

## v0.12.0 (2024-01-30) ##

### Summary ###
Add the option to run simulations with phase averaged thermal conductivity to better match ice depth for real sea
ice growth. We also add the functionality to run a single simulation config or a directory of simulation configs,
which can be dimensional or not, from the command line using the `python -m celestine` command.

### Added ###
- Add parameters to the dimensional params configuration class so that a simulation configuration can be generated
without supplying any additional objects.
- Add __main__.py file which uses argparse to run simulation configurations from the command line.
- Option to calculate conductive heat transfer using phase averaged thermal conductivities.

## Changed ##
- Remove data_path as a configuration option and change solver methods to specify where they will save output.
- Flux module calculation to calculate phase average thermal conductivities.

## Removed ##
- Remove tests/run_tests.py as tests can now be run from the command line using `python -m celestine test_data`.

### Docs ###
- Update test procedure in README.

## v0.11.0 (2024-01-15) ##

### Summary ###
We have added options to the simulation to use a brine convection parameterisation (Rees Jones 2014).
This desalinates the ice and brings in saturated ocean water, assuming continuity of velocity at the ice interface.
This seems to work relatively well to desalinate the ice for the barrow simulation if we start with ocean bulk salinity.
This however also changes the heat balance so to get the ice growth correct we need to use a thermal conductivity value
that is an average of ice and water. Going forward we could just implement the full heat conduction term for each phase.
To further improve the barrow simulation we use thermistor data for the ocean to force the bottom of the domain.
We also give the option to use thermistor data at the ice snow interface to better match temperature evolution of the ice.
This is better than the air temperature as we do not simulate the insulating layer of snow.

### Added ###
- Functionality to calculate the liquid velocity associated with brine convection using Rees Jones
2014 parameterisation by turning the brine_convection_parameterisation to True in the simulation configuration.
The parameterisation should advect tracers with the broad upward liquid flow and also remove salt, heat and bulk gas
via a sink term that appears as the downward brine channel flow. There are two more true/false flags that
decide wether to couple bubble motion to the vertical flow that should move bubbles upward and to the horizontal flow
which is responsible for transporting bubbles to brine channels where they would be expelled and so this appears in
the sink term.
- Added configuration parameters needed for the brine convection parameterisation. The critical Rayleigh number,
the convection strength tuning parameter and then the dimensional haline contraction coefficient and reference permeability.
The two tuning parameters are given default values from the Rees Jones 2014 paper but later work (Thomas 2022) suggests
using lower values of these will work better to desalinate the ice.
- test_brine_drainage.py This script is useful as it generates some plots illustrating the functions
used to calculate the ice depth, rayleigh number and convecting liquid velocity.
This can be used to visually confirm the parameterisation is working as expected and the templates for
plotting these quantities may come in handy.
- drainage_test.py This script runs a simulation with the brine drainage parameterisation turned on.
- celestine/brine_drainage.py This module calculates the quantities needed for the Rees Jones 2014
brine convection parameterisation and provides the parameterised darcy liquid velocity to the rest of
the simulation.
- celestine/brine_channel_sink_terms.py This module implements the loss of heat, salt and bulk gas
through the downward brine channel flow in the Rees Jones 2014 convective parameterisation.
This provides the terms in the conservation equations that loose heat, salt and bulk gas to the ocean.
- Added the option to choose the thermistor temperature data used to force the top of the simulation for the barrow simulation.
This is important as we don't simulate a snow layer so we can choose via the new option Barrow_top_temperature_data_choice
in the configuration if we want to use temperature data recorded at the air interface, bottom snow or top of ice.
- Added option in the barrow configuration to choose the bulk gas content of the initial ice cover.

## Changed ##
- Make the barrow simulation configuration use recorded ocean temperature to force the bottom of the domain.

### Docs ###
- Add the modules brine_drainage and brine_channel_sink_terms to the documentation index.

### Bugs ###
- The brine convection parameterisation seems to work but the option to couple bubbles to the horizontal flow
and hence remove free gas phase via brine channels does not work as it seems some quantity is calculated on the wrong
grid. This option currently just breaks the simulation if set to True.

## v0.10.0 (2023-11-24) ##

### Summary ###
To calculation of gas velocity we add options to use a different fit for wall drag enhancement
function taken from a paper by Haberman. We also add the option to use a critical liquid
velocity percolation threshold to cut off gas motion. We add some plots comparing different
gas rise parameterisations.

### Added ###
- Alternative fit for wall drag enhancement as a function of scaled bubble radius taken from
a paper by Haberman.
- parameters in config and non dimensional config to choose the type of wall drag funciton used.
- plot of different wall drag enhancement functions and bubble rise velocities against liquid
fraction for different bubble distributions and drag laws.
- Add critical liquid fraction porosity cutoff of 2.4% from Maus paper.
- Add options to enable this cutoff, leave the default behaviour the same.
- Gas velocity plots comparing different bubble terminal rise velocities to Moreau 2014 paper.

## Changed ##
- Values for pore throat radius and scaling taken from Maus paper for gas velocity plots.
Before we were wrongly using diameter instead of radius.
- Change default value of dynamic liquid viscosity used in dimensional configuration to
match the value of kinematic viscosity used in Moreau 2014 paper.

## v0.9.0 (2023-11-12) ##

### Summary ###
This version adds the funcitonality to calculate the gas Darcy flux using the interstitial
terminal rise velocity of a bubble averaged over a power law bubble size distribution.
The default behaviour remains to use a single bubble size but parameters now exist for
the power law case. The velocities module has also been refactored and in anticipation
of parameterising the liquid flow instead of direct calculation the lagged upwind solver
and funcitons for solving the pressure ODE are removed here.

### Added ###
- script called plot_gas_velocity.py to plot different versions of the calculated gas
interstitial velocity against liquid fraction.
- Functions in the velocities module to calculate the gas interstitial velocity
averaged over a power law distribution of bubble sizes.
- Parameters needed (dimesnional and non dimensional) to select either a single bubble size
or power law distribution case. In the power law case added the maximum and minimum bubble
sizes and the power law slope as parameters.

## Changed ##
- Refactor calculation of gas interstitial velocity to make it possible to add options
to calculate this with a monodispersed bubble size distribution or a power law distribution.
- The definition of the non dimensional buoyancy parameter B is changed to use the pore
length scale as this doesn't change as we integrate over bubble size distributions.

### Removed ###
- For simplicity we remove the functions which calculate liquid Darcy velocity from
solving an ODE for the pressure at each timestep. These are not necessary for the
reduced model approximation.
- Remove the lagged upwind solver which was the only one to attempt to use the pressure
solve.

### Docs ###
- Equation for calculation of gas bubble interstitial velocity is updated in the numerical
method documentation.

### Tests ###
- Remove test cases that use the now removed lagged upwind solver.


## v0.8.0 (2023-05-23) ##

### Summary ###

This code can now generate a simulation configuration from dimensional parameter inputs.
It can also convert the output to dimensional units for plots.
It can also now run simulations with the "barrow_2009" forcing and initial conditions option
which uses surface temperature data from the Barrow field station in 2009 to compare our
simulation data to the field data of Zhou and Tison.

### Added ###

- Dimensional parameters module to handle input of dimensional parameters and converting
between non dimensional and dimensional variables.
- Example script to run a simulation with Barrow 2009 Jan-Jun configuration called `barrow.py`.
- Barrow field station temperature data and metadata in `celestine/forcing_data/`. Must be read
in to use "barrow_2009" temperature forcing option.
- Initial conditions module so we can use different initial conditions chosen in configuration.
- Method in Scales class to convert bulk air content into mircro moles of Argon per Liter of ice,
under some assumptions that mass ratio of Argon in air is the same as in the atmosphere. This lets
us compare to the field data for Argon of Zhou and Tison.

### Docs ###

- Document explaining numerical methods used. 
- README containing install instructions, how to run the tests, a breakdown of the documentation
and checklist for creating a new release.

## v0.7.0 (2023-05-19) ##

### Summary ###

This code is now capable of solving the reduced model configuration for the same forcing
and boundary conditions as the full model. This is a set of approximations where the gas
fraction is neglected in the enthalpy method and so no liquid flow is generated by gas
motion, so we do not need to solve for the liquid pressure. The reduced model can be solved
using a forward euler upwind scheme or using RK23 with scipy solve_ivp. As this includes
adaptive timestepping this works well for simulations with high gas buoyancy. It is 
important to note that as gas fraction is decoupled from solid and liquid fraction in
the reduced model we must impose that gas cannot enter a cell which already contains high
enough gas fraction to saturate the pore space.

### Added ###

- Reduced model classes for the phase boundaries, enthalpy method and solver. This is chosen
with the solver choice "RED" in the simulation configuration.
- Solver class to solve the reduced model using the `scipy.integrate.solve_ivp` function
with the RK23 method. This solver option is "SCI" in the simulation configuration.

### Docs ###

- Add docs pages for the reduced model solver and the reduced model solver that uses
`scipy.integrate.solve_ivp`.

### Tests ###

- Include configurations with the two new solvers in the test cases.

## v0.6.0 (2023-05-19) ##

## Summary ##

Can run only the lagged upwind solver (LU) for the full enthalpy method with constant or
yearly surface temperature forcing with given initial state. A lot of broken or redundant
code was removed from v0.5.0 and refactored to make it easier to extend adding reduced model
as another enthalpy method and new solvers and boundary conditions.

### Added ###

- Helper function for grids to add ghost cells to a quantity on cell centers. This is very
useful for applying boundary conditions.
- Module called flux to calculate fluxes for heat, salt and gas. This should make
implementing new solvers easier and more reliable.
- Function for lagged upwind solver to take forward euler timestep given fluxes.
- State module for working with solution state at each timestep. Contains the State
class for working with the solution on cell centers at each timestep and running the
appropriate enthalpy method. StateBCs is responsible for adding the boundary conditions.
Solution is responsible for storing the timesteps to be saved.
- Class interface for enthalpy method so we can implement different versions. The
enthalpy method is picked from the solver choice in the configuration.
- Class interface for phase boundary calculation so we can implement difference versions.

### Changed ###

- Refactor solver template and enthalpy method to use a state class. 
This contains all the variables needed at a timestep so makes writing solvers more concise.
- Solver template uses solution class to store variables to be saved in a numpy array of
fixed dimensions. This has better performance than appending to an array each time we
want to save new data.
- Simplify boundary conditions module to just add a fixed condition to each variable we may
need on the ghost grid. Then the StateBCs class handles adding these to the state at each
timestep.
- Before boundary conditions were calculated by inverting the enthalpy method. Now we just
impose appropriate values of temperature, dissolved gas etc... I have chosen to extrapolate
the liquid fraction to the ghost cells as being equal to the top and bottom cell centers.
- Solution output of simulation is now given on the cell centers but can be easily extended
to the ghost cells by using the StateBCs class.
- Initial solution is now uniform profile of enthalpy, bulk salt and bulk gas given by their
given values at the bottom of the domain.
- Lagged Upwind solver uses new template solver interface.
- Velocities module now takes stateBCs object.

### Docs ###

- Auto generate docstring documentation for each module using sphinx as `docs/manual.pdf`.

### Tests ###

- Put tests in their own package `tests/`.
- Run different bubble sizes and constant/yearly forcing for only lagged upwind solver as
test case. Record if the simulation runs or crashes.

### Removed ###

- Implicit lax friedrich solver (LXFImplicit).
- Lax Friedrich solver (LXF).
- Other partially written solvers that I wasn't using.
- Adaptive timestepping option. This wasn't really being utilised and was making the code
more opaque.
- Checks on initial timestep and grid size. Now just log a warning if Courant number for
thermal diffusion exceeds 0.5 in the lagged upwind solver as this treats the diffusive term
explicitly.
- Code to plot full enthalpy method phase space diagram from `celestine.phase_boundaries.py`.
- Code to plot enthalpy method quantities from `celestine.enthalpy_method.py`.
- Scripts to plot benchmark case for comparing the three solvers in v0.5.0.

## v0.5.0 (2023-04-27) ##

## Summary ##

Runs full enthalpy method with three different solvers:
- LU (forward euler explicit upwind scheme, calculate velocity from previous timestep)
- LXF (forward euler explicit lax-friedrich scheme)
- LXFImplicit (same as LXF but calculate heat diffusion implictly for better resolution)

Contains benchmark scripts to compare these solvers during yearly temperature forcing run.

Contains code in enthalpy_method and phase_boundaries to plot phase space diagrams.

Contained artificial cut off in liquid darcy velocity calculation and all of the solvers
suffer the same instability during melting part of yearly cycle.

### Added ###

- Options to forcing configuration to control sinusoidal yearly temperature forcing.
- LXFImplicit solver option which is the same as lax friedrich solver but uses backwards
Euler for temperature diffusion terms. This relaxes timestep constraint so that grid can 
be refined to investigate numerical diffusion introduced by this method.
- Scripts to generate benchmark configuration, run the simulations and plot the data.
These scripts compare the LU, LXF and LXFImplicit solvers for a yearly temperature forcing
run with micro bubbles and plot the profiles from the different solvers on the same axis to
compare.

### Changed ###

- Example simulation in main.py now plots solid fraction and temperature.
- Adaptive timestepping now controlled by flag in nuerical params object.
Default is false so solve will just proceed with initial timestep.
- Calculate liquid Darcy velocity with permeability as the cube of liquid fraction.
This reverts a change made to debug instability which I forgot about.
- Pressure solver regularisation increased from 1e-15 to 1e-4 so it can have more of
an effect.

### Tests ###

- Add LXFImplicit solver to manual testing cases.

## v0.4.0 (2023-04-18) ##

### Added ###

- Lagged upwind solver as an option to use.

### Changed ###

- Refactored solvers to use a template solver which handles common methods.
Implemented solvers should inherit and overwrite the relevant methods.

## Docs ##

- Specified a testing procedure to run for each release.

### Tests ###

- Added script to generate test simulation config yaml files in `test_data/`.
- Added script to run test simulation config and log if any crash.
- This information can be recorded manually in the template file in `docs/`.

## v0.3.0 (2023-04-17) ##

### Added ###

- Logging. Logs are generated for the simulation in main stating the version
number and duration of the simulation stored in the logs/ directory.

### Changed ###

- Split the Params class into multiple different classes. These are combined
in the new Config class. 
- Code refactored to use the Config class (only the lax friedrich solver not
the others).
- Config object can be saved to and loaded from a yaml file not json.

### Docs ###

- Added release checklist.

### Removed ###

- Removed dependency on tqdm for progress bar.

## v0.2.0 (2023-04-14) ##

### Docs ###

- add requirements in requirements.txt file

### Added ###

- lax friedrich solver (still upwind enthalpy, boundary values and solid regions)

## Removed ##

- remove dependency on scienceplots

### Changed ###

- change yearly temperature forcing period to be 4 units of time
- function to compute cell edge values as arithmetic mean of centers
- main function just run one yearly simulation with small bubbles and plot gas fraction and bulk salinity for debugging

## v0.1.0 (2023-04-13)

- Simulate bubbles in a mushy layer in 1D using the enthalpy method with given surface forcing.
- Phase fractions of solid, liquid and gas must sum to one and so bubble nucleation and motion drives a liquid flow.
- Implemented a variety of implicit and semi-implicit solvers as calculating liquid velocity from pressure solver requires knowlege of gas fraction time derivative.
- Backward euler approach uses scipy root findding (krylov solver) to solve non linear system of residuals.
- Iterative solver performs a fixed point iteration for each timestep until residuals are suitably lows.
- Lagged solver assumes velocity calculated in between each timestep, this will introduce some error in the flow calculated.

# Problems

- All of these methods seem to suffer instabilities when gas accumulates below an impermeable eutectic layer which melts as surface temperature forcing warms.<|MERGE_RESOLUTION|>--- conflicted
+++ resolved
@@ -1,6 +1,12 @@
 # Changelog
 
-<<<<<<< HEAD
+## v0.24.0 (2024-10-25) ##
+
+### Summary ###
+Add snow density as a parameter to the dimensional simulation (in water params).
+This will be used when using ERA5 snow depth data for forcing to infer the snow depth from the given measurement of m of water equivalent.
+This is important to be able to change as snow depth strongly impacts ice thickness.
+
 ## v0.23.0 (2024-10-18) ##
 
 ### Summary ###
@@ -8,14 +14,6 @@
 Data for this is taken from Dirk Notz PhD thesis.
 This should now predict a more accurate warmer temperature for the ocean water freezing temperature and so should promote
 more ice growth.
-=======
-## v0.24.0 (2024-10-25) ##
-
-### Summary ###
-Add snow density as a parameter to the dimensional simulation (in water params).
-This will be used when using ERA5 snow depth data for forcing to infer the snow depth from the given measurement of m of water equivalent.
-This is important to be able to change as snow depth strongly impacts ice thickness.
->>>>>>> 82144054
 
 ## v0.22.0 (2024-10-17) ##
 
