<<<<<<< HEAD
__version__ = "0.23.0"
=======
__version__ = "0.24.0"
>>>>>>> 82144054

# Exported functions and classes
from .params import *
from .run_simulation import solve, run_batch
from .grids import Grids
from .load import load_simulation<|MERGE_RESOLUTION|>--- conflicted
+++ resolved
@@ -1,8 +1,4 @@
-<<<<<<< HEAD
-__version__ = "0.23.0"
-=======
 __version__ = "0.24.0"
->>>>>>> 82144054
 
 # Exported functions and classes
 from .params import *
